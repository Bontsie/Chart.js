--- conflicted
+++ resolved
@@ -431,7 +431,6 @@
 
 Using pattern fills for data graphics can help viewers with vision deficiencies (e.g. color-blindness or partial sight) to [more easily understand your data](http://betweentwobrackets.com/data-graphics-and-colour-vision/).
 
-<<<<<<< HEAD
 Using the [Patternomaly](https://github.com/ashiguruma/patternomaly) library you can generate patterns to fill datasets.
 
 ```javascript
@@ -447,7 +446,6 @@
 	}],
 	labels: ['Red', 'Blue', 'Purple', 'Yellow']
 };
-=======
 ```
 
 ### Mixed Chart Types
@@ -477,5 +475,4 @@
         ]
     }
 });
->>>>>>> 57f2d7de
 ```