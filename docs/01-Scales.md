--- conflicted
+++ resolved
@@ -63,13 +63,8 @@
 *ticks*.display | Boolean | true | If true, show the ticks.
 *ticks*.suggestedMin | Number | - | User defined minimum number for the scale, overrides minimum value *except for if* it is higher than the minimum value.
 *ticks*.suggestedMax | Number | - | User defined maximum number for the scale, overrides maximum value *except for if* it is lower than the maximum value.
-<<<<<<< HEAD
-*ticks*.min | Number | - | User defined minimum number for the scale, overrides minimum value.
-*ticks*.max | Number | - | User defined minimum number for the scale, overrides maximum value
-=======
 *ticks*.min | Number | - | User defined minimum number for the scale, overrides minimum value. 
 *ticks*.max | Number | - | User defined maximum number for the scale, overrides maximum value
->>>>>>> 47f770c3
 *ticks*.autoSkip | Boolean | true | If true, automatically calculates how many labels that can be shown and hides labels accordingly. Turn it off to show all labels no matter what
 *ticks*.callback | Function | `function(value) { return '' + value; } ` | Returns the string representation of the tick value as it should be displayed on the chart.
 
