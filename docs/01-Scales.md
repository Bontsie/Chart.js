--- conflicted
+++ resolved
@@ -130,7 +130,6 @@
 }
 ```
 
-<<<<<<< HEAD
 It also provides additional configuration options:
 
 Name | Type | Default | Description
@@ -138,9 +137,6 @@
 *ticks*.fixedStepSize | Number | - | User defined fixed step size for the scale. If set, the scale ticks will be enumerated by multiple of fixedStepSize, having one tick per increment. If not set, the ticks are labeled automatically using the nice numbers algorithm. Works well with suggestedMin and suggestedMax.
 
 #### Logarithmic Scale
-=======
-### Logarithmic Scale
->>>>>>> eb7241cb
 The logarithmic scale is used to display logarithmic data of course. It can be placed on either the x or y axis.
 
 The log scale extends the core scale class with the following tick template:
