var gulp = require('gulp'),
	concat = require('gulp-concat'),
	uglify = require('gulp-uglify'),
	util = require('gulp-util'),
	jshint = require('gulp-jshint'),
	size = require('gulp-size'),
	connect = require('gulp-connect'),
	replace = require('gulp-replace'),
	htmlv = require('gulp-html-validator'),
	inquirer = require('inquirer'),
	semver = require('semver'),
	exec = require('child_process').exec,
	fs = require('fs'),
	package = require('./package.json'),
	bower = require('./bower.json'),
	karma = require('gulp-karma');

var srcDir = './src/';
var testDir = './test/';
/*
 *  Usage : gulp build --types=Bar,Line,Doughnut
 *  Output: - A built Chart.js file with Core and types Bar, Line and Doughnut concatenated together
 *          - A minified version of this code, in Chart.min.js
 */

var srcFiles = [
	'./src/core/core.js',
	'./src/core/core.helpers.js',
	'./src/core/core.chart.js',
	'./src/core/core.element.js',
	'./src/core/**',
	'./src/controllers/**',
	'./src/scales/**',
	'./src/elements/**',
	'./src/charts/**',
	'./node_modules/color/dist/color.min.js'
];


gulp.task('build', buildTask);
gulp.task('watch', watchTask);
gulp.task('bump', bumpTask);
gulp.task('release', ['build'], releaseTask);
gulp.task('jshint', jshintTask);
gulp.task('test', ['jshint', 'validHTML', 'unittest']);
gulp.task('size', ['library-size', 'module-sizes']);
gulp.task('server', serverTask);
gulp.task('validHTML', validHTMLTask);
gulp.task('unittest', unittestTask);
gulp.task('unittestWatch', unittestWatchTask);
gulp.task('library-size', librarySizeTask);
gulp.task('module-sizes', moduleSizesTask);
gulp.task('_open', _openTask);
gulp.task('dev', ['server', 'default']);

gulp.task('default', ['build', 'watch']);


function buildTask() {

	var isCustom = !!(util.env.types),
		outputDir = (isCustom) ? 'custom' : '.';

	return gulp.src(srcFiles)
		.pipe(concat('Chart.js'))
		.pipe(replace('{{ version }}', package.version))
		.pipe(gulp.dest(outputDir))
		.pipe(uglify({
			preserveComments: 'some'
		}))
		.pipe(concat('Chart.min.js'))
		.pipe(gulp.dest(outputDir));

}

/*
 *  Usage : gulp bump
 *  Prompts: Version increment to bump
 *  Output: - New version number written into package.json & bower.json
 */
function bumpTask(complete) {
	util.log('Current version:', util.colors.cyan(package.version));
	var choices = ['major', 'premajor', 'minor', 'preminor', 'patch', 'prepatch', 'prerelease'].map(function(versionType) {
		return versionType + ' (v' + semver.inc(package.version, versionType) + ')';
	});
	inquirer.prompt({
		type: 'list',
		name: 'version',
		message: 'What version update would you like?',
		choices: choices
	}, function(res) {
		var increment = res.version.split(' ')[0],
			newVersion = semver.inc(package.version, increment);

		// Set the new versions into the bower/package object
		package.version = newVersion;
		bower.version = newVersion;

		// Write these to their own files, then build the output
		fs.writeFileSync('package.json', JSON.stringify(package, null, 2));
		fs.writeFileSync('bower.json', JSON.stringify(bower, null, 2));

		complete();
	});
}


function releaseTask() {
	exec('git tag -a v' + package.version);
}


function jshintTask() {
	return gulp.src(srcDir + '*.js')
		.pipe(jshint())
		.pipe(jshint.reporter('default'));
}


function validHTMLTask() {
	return gulp.src('samples/*.html')
		.pipe(htmlv());
}


function unittestTask() {
	var files = srcFiles.slice();
	files.push(testDir + '*.js');

	return gulp.src(files)
		.pipe(karma({
			configFile: 'karma.conf.js',
			action: 'run'
		}));
}

function unittestWatchTask() {
	var files = srcFiles.slice();
	files.push(testDir + '*.js');

	return gulp.src(files)
		.pipe(karma({
			configFile: 'karma.conf.js',
			action: 'watch'
		}));
}

<<<<<<< HEAD
gulp.task('coverage', function() {
	var files = srcFiles.slice();
	files.push(testDir + '*.js');

	return gulp.src(files)
		.pipe(karma({
			configFile: 'karma.coverage.conf.js',
			action: 'run'
		}));
});

gulp.task('library-size', function() {
=======
function librarySizeTask() {
>>>>>>> 2a49e226
	return gulp.src('Chart.min.js')
		.pipe(size({
			gzip: true
		}));
}

function moduleSizesTask() {
	return gulp.src(srcDir + '*.js')
		.pipe(uglify({
			preserveComments: 'some'
		}))
		.pipe(size({
			showFiles: true,
			gzip: true
		}));
}


<<<<<<< HEAD
gulp.task('test', ['jshint', 'valid', 'unittest']);
=======
function watchTask() {
	gulp.watch('./src/**', ['build', 'unittest', 'unittestWatch']);
}
>>>>>>> 2a49e226



function serverTask() {
	connect.server({
		port: 8000
	});
}

// Convenience task for opening the project straight from the command line

function _openTask() {
	exec('open http://localhost:8000');
	exec('subl .');
}<|MERGE_RESOLUTION|>--- conflicted
+++ resolved
@@ -38,6 +38,7 @@
 
 
 gulp.task('build', buildTask);
+gulp.task('coverage', coverageTask);
 gulp.task('watch', watchTask);
 gulp.task('bump', bumpTask);
 gulp.task('release', ['build'], releaseTask);
@@ -145,8 +146,7 @@
 		}));
 }
 
-<<<<<<< HEAD
-gulp.task('coverage', function() {
+function coverageTask() {
 	var files = srcFiles.slice();
 	files.push(testDir + '*.js');
 
@@ -155,12 +155,9 @@
 			configFile: 'karma.coverage.conf.js',
 			action: 'run'
 		}));
-});
+}
 
-gulp.task('library-size', function() {
-=======
 function librarySizeTask() {
->>>>>>> 2a49e226
 	return gulp.src('Chart.min.js')
 		.pipe(size({
 			gzip: true
@@ -178,16 +175,9 @@
 		}));
 }
 
-
-<<<<<<< HEAD
-gulp.task('test', ['jshint', 'valid', 'unittest']);
-=======
 function watchTask() {
 	gulp.watch('./src/**', ['build', 'unittest', 'unittestWatch']);
 }
->>>>>>> 2a49e226
-
-
 
 function serverTask() {
 	connect.server({
