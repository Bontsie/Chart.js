--- conflicted
+++ resolved
@@ -124,69 +124,40 @@
                 newDataset.data.push(randomScalingFactor());
             }
 
-            window.myLine.addDataset(newDataset);
+            config.data.datasets.push(newDataset);
+            window.myLine.update();
             updateLegend();
         });
 
-<<<<<<< HEAD
         $('#addData').click(function() {
             if (config.data.datasets.length > 0) {
                 config.data.labels.push('dataset #' + config.data.labels.length);
-=======
-        config.data.datasets.push(newDataset);
-        window.myLine.update();
-        updateLegend();
-    });
->>>>>>> d1067f95
 
-                for (var index = 0; index < config.data.datasets.length; ++index) {
-                    window.myLine.addData(randomScalingFactor(), index);
-                }
+                $.each(config.data.datasets, function(i, dataset) {
+                    dataset.data.push(randomScalingFactor());
+                });
 
-<<<<<<< HEAD
+                window.myLine.update();
                 updateLegend();
             }
         });
 
         $('#removeDataset').click(function() {
-            window.myLine.removeDataset(0);
-=======
-            $.each(config.data.datasets, function(i, dataset) {
-                dataset.data.push(randomScalingFactor());
+            config.data.datasets.splice(0, 1);
+            window.myLine.update();
+            updateLegend();
+        });
+
+        $('#removeData').click(function() {
+            config.data.labels.splice(-1, 1); // remove the label first
+
+            config.data.datasets.forEach(function(dataset, datasetIndex) {
+                dataset.data.pop();
             });
 
             window.myLine.update();
->>>>>>> d1067f95
             updateLegend();
         });
-
-<<<<<<< HEAD
-        $('#removeData').click(function() {
-            config.data.labels.splice(-1, 1); // remove the label first
-=======
-    $('#removeDataset').click(function() {
-        config.data.datasets.splice(0, 1);
-        window.myLine.update();
-        updateLegend();
-    });
->>>>>>> d1067f95
-
-            config.data.datasets.forEach(function(dataset, datasetIndex) {
-                window.myLine.removeData(datasetIndex, -1);
-            });
-
-<<<<<<< HEAD
-            updateLegend();
-        });
-=======
-        config.data.datasets.forEach(function(dataset, datasetIndex) {
-            dataset.data.pop();
-        });
-
-        window.myLine.update();
-        updateLegend();
-    });
->>>>>>> d1067f95
     </script>
 </body>
 
