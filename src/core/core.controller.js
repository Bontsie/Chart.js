--- conflicted
+++ resolved
@@ -423,11 +423,7 @@
 			canvas.style.width = this.chart.originalCanvasStyleWidth;
 			canvas.style.height = this.chart.originalCanvasStyleHeight;
 
-<<<<<<< HEAD
-			Chart.pluginService.notifyPlugins('destory', [this]);
-=======
 			Chart.pluginService.notifyPlugins('destroy', [this]);
->>>>>>> c1d7725a
 
 			delete Chart.instances[this.id];
 		},
