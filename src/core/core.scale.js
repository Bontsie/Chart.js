'use strict';

module.exports = function(Chart) {

	var helpers = Chart.helpers;

	Chart.defaults.scale = {
		display: true,
		position: 'left',

		// grid line settings
		gridLines: {
			display: true,
			color: 'rgba(0, 0, 0, 0.1)',
			lineWidth: 1,
			drawBorder: true,
			drawOnChartArea: true,
			drawTicks: true,
			tickMarkLength: 10,
			zeroLineWidth: 1,
			zeroLineColor: 'rgba(0,0,0,0.25)',
			offsetGridLines: false,
			borderDash: [],
			borderDashOffset: 0.0
		},

		// scale label
		scaleLabel: {
			// actual label
			labelString: '',

			// display property
			display: false
		},

		// label settings
		ticks: {
			beginAtZero: false,
			alignment: 'center',
			minRotation: 0,
			maxRotation: 50,
			mirror: false,
			padding: 10,
			reverse: false,
			display: true,
			autoSkip: true,
			autoSkipPadding: 0,
			labelOffset: 0,
			// We pass through arrays to be rendered as multiline labels, we convert Others to strings here.
			callback: Chart.Ticks.formatters.values
		}
	};

	Chart.Scale = Chart.Element.extend({

		// These methods are ordered by lifecyle. Utilities then follow.
		// Any function defined here is inherited by all scale types.
		// Any function can be extended by the scale type

		beforeUpdate: function() {
			helpers.callCallback(this.options.beforeUpdate, [this]);
		},
		update: function(maxWidth, maxHeight, margins) {
			var me = this;

			// Update Lifecycle - Probably don't want to ever extend or overwrite this function ;)
			me.beforeUpdate();

			// Absorb the master measurements
			me.maxWidth = maxWidth;
			me.maxHeight = maxHeight;
			me.margins = helpers.extend({
				left: 0,
				right: 0,
				top: 0,
				bottom: 0
			}, margins);

			// Dimensions
			me.beforeSetDimensions();
			me.setDimensions();
			me.afterSetDimensions();

			// Data min/max
			me.beforeDataLimits();
			me.determineDataLimits();
			me.afterDataLimits();

			// Ticks
			me.beforeBuildTicks();
			me.buildTicks();
			me.afterBuildTicks();

			me.beforeTickToLabelConversion();
			me.convertTicksToLabels();
			me.afterTickToLabelConversion();

			// Tick Rotation
			me.beforeCalculateTickRotation();
			me.calculateTickRotation();
			me.afterCalculateTickRotation();
			// Fit
			me.beforeFit();
			me.fit();
			me.afterFit();
			//
			me.afterUpdate();

			return me.minSize;

		},
		afterUpdate: function() {
			helpers.callCallback(this.options.afterUpdate, [this]);
		},

		//

		beforeSetDimensions: function() {
			helpers.callCallback(this.options.beforeSetDimensions, [this]);
		},
		setDimensions: function() {
			var me = this;
			// Set the unconstrained dimension before label rotation
			if (me.isHorizontal()) {
				// Reset position before calculating rotation
				me.width = me.maxWidth;
				me.left = 0;
				me.right = me.width;
			} else {
				me.height = me.maxHeight;

				// Reset position before calculating rotation
				me.top = 0;
				me.bottom = me.height;
			}

			// Reset padding
			me.paddingLeft = 0;
			me.paddingTop = 0;
			me.paddingRight = 0;
			me.paddingBottom = 0;
		},
		afterSetDimensions: function() {
			helpers.callCallback(this.options.afterSetDimensions, [this]);
		},

		// Data limits
		beforeDataLimits: function() {
			helpers.callCallback(this.options.beforeDataLimits, [this]);
		},
		determineDataLimits: helpers.noop,
		afterDataLimits: function() {
			helpers.callCallback(this.options.afterDataLimits, [this]);
		},

		//
		beforeBuildTicks: function() {
			helpers.callCallback(this.options.beforeBuildTicks, [this]);
		},
		buildTicks: helpers.noop,
		afterBuildTicks: function() {
			helpers.callCallback(this.options.afterBuildTicks, [this]);
		},

		beforeTickToLabelConversion: function() {
			helpers.callCallback(this.options.beforeTickToLabelConversion, [this]);
		},
		convertTicksToLabels: function() {
			var me = this;
			// Convert ticks to strings
			var tickOpts = me.options.ticks;
			me.ticks = me.ticks.map(tickOpts.userCallback || tickOpts.callback);
		},
		afterTickToLabelConversion: function() {
			helpers.callCallback(this.options.afterTickToLabelConversion, [this]);
		},

		//

		beforeCalculateTickRotation: function() {
			helpers.callCallback(this.options.beforeCalculateTickRotation, [this]);
		},
		calculateTickRotation: function() {
			var me = this;
			var context = me.ctx;
			var globalDefaults = Chart.defaults.global;
			var optionTicks = me.options.ticks;
			var tickAlignment = optionTicks.alignment;

			// Get the width of each grid by calculating the difference
			// between x offsets between 0 and 1.
			var tickFontSize = helpers.getValueOrDefault(optionTicks.fontSize, globalDefaults.defaultFontSize);
			var tickFontStyle = helpers.getValueOrDefault(optionTicks.fontStyle, globalDefaults.defaultFontStyle);
			var tickFontFamily = helpers.getValueOrDefault(optionTicks.fontFamily, globalDefaults.defaultFontFamily);
			var tickLabelFont = helpers.fontString(tickFontSize, tickFontStyle, tickFontFamily);
			context.font = tickLabelFont;

			var firstWidth = context.measureText(me.ticks[0]).width;
			var lastWidth = context.measureText(me.ticks[me.ticks.length - 1]).width;
			var firstRotated;

			me.labelRotation = optionTicks.minRotation || 0;
			var extraPadding = 3;
			me.paddingRight = 0;
			me.paddingLeft = 0;

			if (me.options.display) {
				if (me.isHorizontal()) {
					if (tickAlignment === 'start') {
						me.paddingLeft = extraPadding;
						me.paddingRight = lastWidth;
					} else if (tickAlignment === 'end') {
						me.paddingLeft = firstWidth;
						me.paddingRight = extraPadding; // so that we see the grid line
					} else if (tickAlignment === 'center') {
						me.paddingLeft = firstWidth / 2 + extraPadding;
						me.paddingRight = lastWidth / 2 + extraPadding;
					}

					if (!me.longestTextCache) {
						me.longestTextCache = {};
					}
					var originalLabelWidth = helpers.longestText(context, tickLabelFont, me.ticks, me.longestTextCache);
					var labelWidth = originalLabelWidth;
					var cosRotation;
					var sinRotation;

					// Allow 3 pixels x2 padding either side for label readability
					// only the index matters for a dataset scale, but we want a consistent interface between scales
					var tickWidth = me.getPixelForTick(1) - me.getPixelForTick(0) - 6;

					// Max label rotation can be set or default to 90 - also act as a loop counter
					while (labelWidth > tickWidth && me.labelRotation < optionTicks.maxRotation) {
						cosRotation = Math.cos(helpers.toRadians(me.labelRotation));
						sinRotation = Math.sin(helpers.toRadians(me.labelRotation));

						firstRotated = cosRotation * firstWidth;

						// We're right aligning the text now.
						if (firstRotated + tickFontSize / 2 > me.yLabelWidth) {
							me.paddingLeft = firstRotated + tickFontSize / 2;
						}

						me.paddingRight = tickFontSize / 2;

						if (sinRotation * originalLabelWidth > me.maxHeight) {
							// go back one step
							me.labelRotation--;
							break;
						}

						me.labelRotation++;
						labelWidth = cosRotation * originalLabelWidth;
					}
				}
			}

			if (me.margins) {
				me.paddingLeft = Math.max(me.paddingLeft - me.margins.left, 0);
				me.paddingRight = Math.max(me.paddingRight - me.margins.right, 0);
			}
		},
		afterCalculateTickRotation: function() {
			helpers.callCallback(this.options.afterCalculateTickRotation, [this]);
		},

		//

		beforeFit: function() {
			helpers.callCallback(this.options.beforeFit, [this]);
		},
		fit: function() {
			var me = this;
			// Reset
			var minSize = me.minSize = {
				width: 0,
				height: 0
			};

			var opts = me.options;
			var globalDefaults = Chart.defaults.global;
			var tickOpts = opts.ticks;
			var scaleLabelOpts = opts.scaleLabel;
			var gridLineOpts = opts.gridLines;
			var display = opts.display;
			var isHorizontal = me.isHorizontal();

			var tickFontSize = helpers.getValueOrDefault(tickOpts.fontSize, globalDefaults.defaultFontSize);
			var tickFontStyle = helpers.getValueOrDefault(tickOpts.fontStyle, globalDefaults.defaultFontStyle);
			var tickFontFamily = helpers.getValueOrDefault(tickOpts.fontFamily, globalDefaults.defaultFontFamily);
			var tickLabelFont = helpers.fontString(tickFontSize, tickFontStyle, tickFontFamily);

			var scaleLabelFontSize = helpers.getValueOrDefault(scaleLabelOpts.fontSize, globalDefaults.defaultFontSize);

			var tickMarkLength = opts.gridLines.tickMarkLength;
			var tickAlignment = tickOpts.alignment;

			// Width
			if (isHorizontal) {
				// subtract the margins to line up with the chartArea if we are a full width scale
				minSize.width = me.isFullWidth() ? me.maxWidth - me.margins.left - me.margins.right : me.maxWidth;
			} else {
				minSize.width = display && gridLineOpts.drawTicks ? tickMarkLength : 0;
			}

			// height
			if (isHorizontal) {
				minSize.height = display && gridLineOpts.drawTicks ? tickMarkLength : 0;
			} else {
				minSize.height = me.maxHeight; // fill all the height
			}

			// Are we showing a title for the scale?
			if (scaleLabelOpts.display && display) {
				if (isHorizontal) {
					minSize.height += (scaleLabelFontSize * 1.5);
				} else {
					minSize.width += (scaleLabelFontSize * 1.5);
				}
			}

			if (tickOpts.display && display) {
				// Don't bother fitting the ticks if we are not showing them
				if (!me.longestTextCache) {
					me.longestTextCache = {};
				}

				var largestTextWidth = helpers.longestText(me.ctx, tickLabelFont, me.ticks, me.longestTextCache);
				var tallestLabelHeightInLines = helpers.numberOfLabelLines(me.ticks);
				var lineSpace = tickFontSize * 0.5;

				if (isHorizontal) {
					// A horizontal axis is more constrained by the height.
					me.longestLabelWidth = largestTextWidth;

					// TODO - improve this calculation
					var labelHeight = (Math.sin(helpers.toRadians(me.labelRotation)) * me.longestLabelWidth) + (tickFontSize * tallestLabelHeightInLines) + (lineSpace * tallestLabelHeightInLines);

					minSize.height = Math.min(me.maxHeight, minSize.height + labelHeight);
					me.ctx.font = tickLabelFont;

					var firstLabelWidth = me.ctx.measureText(me.ticks[0]).width;

					// Ensure that our ticks are always inside the canvas. When rotated, ticks are right aligned which means that the right padding is dominated
					// by the font height
					var cosRotation = Math.cos(helpers.toRadians(me.labelRotation));
					var sinRotation = Math.sin(helpers.toRadians(me.labelRotation));

					if (me.labelRotation !== 0) {
						me.paddingLeft = (cosRotation * firstLabelWidth) + 3; // add 3 px to move away from canvas edges
						me.paddingRight = (sinRotation * (tickFontSize / 2)) + 3; // when rotated
					}
				} else {
					// A vertical axis is more constrained by the width. Labels are the dominant factor here, so get that length first
					var maxLabelWidth = me.maxWidth - minSize.width;

					// Account for padding
					var mirror = tickOpts.mirror;
					if (!mirror) {
						largestTextWidth += me.options.ticks.padding;
					} else {
						// If mirrored text is on the inside so don't expand
						largestTextWidth = 0;
					}

					if (largestTextWidth < maxLabelWidth) {
						// We don't need all the room
						minSize.width += largestTextWidth;
					} else {
						// Expand to max size
						minSize.width = me.maxWidth;
					}

					if (tickAlignment === 'start') {
						me.paddingTop = 1; // so we see the grid line
						me.paddingBottom = tickFontSize;
					} else if (tickAlignment === 'end') {
						me.paddingTop = tickFontSize;
						me.paddingBottom = 1; // so we see the grid line
					} else if (tickAlignment === 'center') {
						me.paddingTop = me.paddingBottom = tickFontSize / 2;
					}
				}
			}

			if (me.margins) {
				me.paddingLeft = Math.max(me.paddingLeft - me.margins.left, 0);
				me.paddingTop = Math.max(me.paddingTop - me.margins.top, 0);
				me.paddingRight = Math.max(me.paddingRight - me.margins.right, 0);
				me.paddingBottom = Math.max(me.paddingBottom - me.margins.bottom, 0);
			}

			me.width = minSize.width;
			me.height = minSize.height;

		},
		afterFit: function() {
			helpers.callCallback(this.options.afterFit, [this]);
		},

		// Shared Methods
		isHorizontal: function() {
			return this.options.position === 'top' || this.options.position === 'bottom';
		},
		isFullWidth: function() {
			return (this.options.fullWidth);
		},

		// Get the correct value. NaN bad inputs, If the value type is object get the x or y based on whether we are horizontal or not
		getRightValue: function(rawValue) {
			// Null and undefined values first
			if (rawValue === null || typeof(rawValue) === 'undefined') {
				return NaN;
			}
			// isNaN(object) returns true, so make sure NaN is checking for a number; Discard Infinite values
			if (typeof(rawValue) === 'number' && !isFinite(rawValue)) {
				return NaN;
			}
			// If it is in fact an object, dive in one more level
			if (typeof(rawValue) === 'object') {
				if ((rawValue instanceof Date) || (rawValue.isValid)) {
					return rawValue;
				}
				return this.getRightValue(this.isHorizontal() ? rawValue.x : rawValue.y);
			}

			// Value is good, return it
			return rawValue;
		},

		// Used to get the value to display in the tooltip for the data at the given index
		// function getLabelForIndex(index, datasetIndex)
		getLabelForIndex: helpers.noop,

		// Used to get data value locations.  Value can either be an index or a numerical value
		getPixelForValue: helpers.noop,

		// Used to get the data value from a given pixel. This is the inverse of getPixelForValue
		getValueForPixel: helpers.noop,

		// Used for tick location, should
		getPixelForTick: function(index, includeOffset) {
			var me = this;
			if (me.isHorizontal()) {
				var innerWidth = me.width - (me.paddingLeft + me.paddingRight);
				var tickWidth = innerWidth / Math.max((me.ticks.length - ((me.options.gridLines.offsetGridLines) ? 0 : 1)), 1);
				var pixel = (tickWidth * index) + me.paddingLeft;

				if (includeOffset) {
					pixel += tickWidth / 2;
				}

				var finalVal = me.left + Math.round(pixel);
				finalVal += me.isFullWidth() ? me.margins.left : 0;
				return finalVal;
			}
			var innerHeight = me.height - (me.paddingTop + me.paddingBottom);
			return me.top + (index * (innerHeight / (me.ticks.length - 1)));
		},

		// Utility for getting the pixel location of a percentage of scale
		getPixelForDecimal: function(decimal /* , includeOffset*/) {
			var me = this;
			if (me.isHorizontal()) {
				var innerWidth = me.width - (me.paddingLeft + me.paddingRight);
				var valueOffset = (innerWidth * decimal) + me.paddingLeft;

				var finalVal = me.left + Math.round(valueOffset);
				finalVal += me.isFullWidth() ? me.margins.left : 0;
				return finalVal;
			}
			return me.top + (decimal * me.height);
		},

		getBasePixel: function() {
			var me = this;
			var min = me.min;
			var max = me.max;

			return me.getPixelForValue(
				me.beginAtZero? 0:
				min < 0 && max < 0? max :
				min > 0 && max > 0? min :
				0);
		},

		// Actualy draw the scale on the canvas
		// @param {rectangle} chartArea : the area of the chart to draw full grid lines on
		draw: function(chartArea) {
			var me = this;
			var options = me.options;
			if (!options.display) {
				return;
			}

			var context = me.ctx;
			var globalDefaults = Chart.defaults.global;
			var optionTicks = options.ticks;
			var gridLines = options.gridLines;
			var scaleLabel = options.scaleLabel;

			var isRotated = me.labelRotation !== 0;
			var isHorizontal = me.isHorizontal();

			// figure out the maximum number of gridlines to show
			var maxTicks;
			if (optionTicks.maxTicksLimit) {
				maxTicks = optionTicks.maxTicksLimit;
			}

			var tickFontColor = helpers.getValueOrDefault(optionTicks.fontColor, globalDefaults.defaultFontColor);
			var tickFontSize = helpers.getValueOrDefault(optionTicks.fontSize, globalDefaults.defaultFontSize);
			var tickFontStyle = helpers.getValueOrDefault(optionTicks.fontStyle, globalDefaults.defaultFontStyle);
			var tickFontFamily = helpers.getValueOrDefault(optionTicks.fontFamily, globalDefaults.defaultFontFamily);
			var tickLabelFont = helpers.fontString(tickFontSize, tickFontStyle, tickFontFamily);
			var tl = gridLines.tickMarkLength;
			var borderDash = helpers.getValueOrDefault(gridLines.borderDash, globalDefaults.borderDash);
			var borderDashOffset = helpers.getValueOrDefault(gridLines.borderDashOffset, globalDefaults.borderDashOffset);

			var scaleLabelFontColor = helpers.getValueOrDefault(scaleLabel.fontColor, globalDefaults.defaultFontColor);
			var scaleLabelFontSize = helpers.getValueOrDefault(scaleLabel.fontSize, globalDefaults.defaultFontSize);
			var scaleLabelFontStyle = helpers.getValueOrDefault(scaleLabel.fontStyle, globalDefaults.defaultFontStyle);
			var scaleLabelFontFamily = helpers.getValueOrDefault(scaleLabel.fontFamily, globalDefaults.defaultFontFamily);
			var scaleLabelFont = helpers.fontString(scaleLabelFontSize, scaleLabelFontStyle, scaleLabelFontFamily);

			var labelRotationRadians = helpers.toRadians(me.labelRotation);
			var cosRotation = Math.cos(labelRotationRadians);
			var longestRotatedLabel = me.longestLabelWidth * cosRotation;

			// Make sure we draw text in the correct color and font
			context.fillStyle = tickFontColor;

			var itemsToDraw = [];
<<<<<<< HEAD
			var xTickStart = options.position === "right" ? me.left : me.right - tl;
			var xTickEnd = options.position === "right" ? me.left + tl : me.right;
			var yTickStart = options.position === "bottom" ? me.top : me.bottom - tl;
			var yTickEnd = options.position === "bottom" ? me.top + tl : me.bottom;
			var tickAlignment = optionTicks.alignment;
			var horizontalAlignmentForTickAlignment = {
				start: 'left',
				end: 'right',
				center: 'center'
			};
			var verticalAlignmentForTickAlignment = {
				start: 'top',
				end: 'bottom',
				center: 'middle'
			};
=======

			if (isHorizontal) {
				skipRatio = false;

				// Only calculate the skip ratio with the half width of longestRotateLabel if we got an actual rotation
				// See #2584
				if (isRotated) {
					longestRotatedLabel /= 2;
				}

				if ((longestRotatedLabel + optionTicks.autoSkipPadding) * me.ticks.length > (me.width - (me.paddingLeft + me.paddingRight))) {
					skipRatio = 1 + Math.floor(((longestRotatedLabel + optionTicks.autoSkipPadding) * me.ticks.length) / (me.width - (me.paddingLeft + me.paddingRight)));
				}

				// if they defined a max number of optionTicks,
				// increase skipRatio until that number is met
				if (maxTicks && me.ticks.length > maxTicks) {
					while (!skipRatio || me.ticks.length / (skipRatio || 1) > maxTicks) {
						if (!skipRatio) {
							skipRatio = 1;
						}
						skipRatio += 1;
					}
				}

				if (!useAutoskipper) {
					skipRatio = false;
				}
			}


			var xTickStart = options.position === 'right' ? me.left : me.right - tl;
			var xTickEnd = options.position === 'right' ? me.left + tl : me.right;
			var yTickStart = options.position === 'bottom' ? me.top : me.bottom - tl;
			var yTickEnd = options.position === 'bottom' ? me.top + tl : me.bottom;
>>>>>>> 80bd08be

			helpers.each(me.ticks, function(label, index) {
				// If the callback returned a null or undefined value, do not draw this line
				if (label === undefined || label === null) {
					return;
				}

				var lineWidth, lineColor;
				if (index === (typeof me.zeroLineIndex !== 'undefined' ? me.zeroLineIndex : 0)) {
					// Draw the first index specially
					lineWidth = gridLines.zeroLineWidth;
					lineColor = gridLines.zeroLineColor;
				} else {
					lineWidth = helpers.getValueAtIndexOrDefault(gridLines.lineWidth, index);
					lineColor = helpers.getValueAtIndexOrDefault(gridLines.color, index);
				}

				// Common properties
				var tx1, ty1, tx2, ty2, x1, y1, x2, y2, labelX, labelY;
<<<<<<< HEAD
				var textAlign, textBaseline = 'middle';
				var labelRect = {
					left: 0,
					top: 0,
					right: 0,
					bottom: 0
				};
=======
				var textAlign = 'middle';
				var textBaseline = 'middle';
>>>>>>> 80bd08be

				if (isHorizontal) {
					if (!isRotated) {
						textBaseline = options.position === 'top' ? 'bottom' : 'top';
					}

					// Alignment is 'right' if rotated or alignment set to 'end'
					// 'left' if alignment set to 'start'
					// 'center' if alignment set to 'center'
					// 'left' for first tick and 'right' for last tick if alignment is auto
					textAlign = isRotated ? 'right' : 'center';

					if (!isRotated && !gridLines.offsetGridLines) {
						if (tickAlignment === 'auto') {
							if (index === 0) {
								textAlign = 'left';
							} else if (index === me.ticks.length - 1) {
								textAlign = 'right';
							}
						} else {
							textAlign = horizontalAlignmentForTickAlignment[tickAlignment];
						}
					}

					var xLineValue = me.getPixelForTick(index) + helpers.aliasPixel(lineWidth); // xvalues for grid lines
					labelX = me.getPixelForTick(index, gridLines.offsetGridLines) + optionTicks.labelOffset; // x values for optionTicks (need to consider offsetLabel option)
					labelY = (isRotated) ? me.top + 12 : options.position === 'top' ? me.bottom - tl : me.top + tl;

					tx1 = tx2 = x1 = x2 = xLineValue;
					ty1 = yTickStart;
					ty2 = yTickEnd;
					y1 = chartArea.top;
					y2 = chartArea.bottom;
				} else {
					if (options.position === 'left') {
						if (optionTicks.mirror) {
							labelX = me.right + optionTicks.padding;
							textAlign = 'left';
						} else {
							labelX = me.right - optionTicks.padding;
							textAlign = 'right';
						}
					// right side
					} else if (optionTicks.mirror) {
						labelX = me.left - optionTicks.padding;
						textAlign = 'right';
					} else {
						labelX = me.left + optionTicks.padding;
						textAlign = 'left';
					}

					if (!gridLines.offsetGridLines) {
						if (tickAlignment === 'auto') {
							if (index === 0) {
								textBaseline = 'top'; // first tick is the top value
							} else if (index === me.ticks.length - 1) {
								textBaseline = 'bottom';
							}
						} else {
							textBaseline = verticalAlignmentForTickAlignment[tickAlignment];
						}
					}

					var yLineValue = me.getPixelForTick(index); // xvalues for grid lines
					yLineValue += helpers.aliasPixel(lineWidth);
					labelY = me.getPixelForTick(index, gridLines.offsetGridLines);

					tx1 = xTickStart;
					tx2 = xTickEnd;
					x1 = chartArea.left;
					x2 = chartArea.right;
					ty1 = ty2 = y1 = y2 = yLineValue;

					// Figure out the label rect based on the alignment
					if (textBaseline === 'top') {
						labelRect.top = labelY;
						labelRect.bottom = labelY + tickFontSize;
					} else if (textBaseline === 'bottom') {
						labelRect.top = labelY - tickFontSize;
						labelRect.bottom = labelY;
					} else if (textBaseline === 'middle') {
						labelRect.top = labelY - tickFontSize / 2;
						labelRect.bottom = labelY + tickFontSize / 2;
					}
				}

				itemsToDraw.push({
					tx1: tx1,
					ty1: ty1,
					tx2: tx2,
					ty2: ty2,
					x1: x1,
					y1: y1,
					x2: x2,
					y2: y2,
					labelX: labelX,
					labelY: labelY,
					labelRect: labelRect,
					glWidth: lineWidth,
					glColor: lineColor,
					glBorderDash: borderDash,
					glBorderDashOffset: borderDashOffset,
					rotation: -1 * labelRotationRadians,
					label: label,
					textBaseline: textBaseline,
					textAlign: textAlign
				});
			});

			// Auto Skip
			if (optionTicks.autoSkip && itemsToDraw.length) {
				var lastDisplayedTick = 0;
				var autoSkipPadding = optionTicks.autoSkipPadding;
				var firstLabelRect = itemsToDraw[0].labelRect, 
					lastLabelRect = itemsToDraw[itemsToDraw.length - 1].labelRect, 
					lastDisplayedLabelRect;

				itemsToDraw = itemsToDraw.filter(function(itemToDraw, index) {
					var isLastItem = itemsToDraw.length === index + 1;
					var display = true;

					// Since we always show the last tick,we need may need to hide the last shown one before
					/*var shouldSkip = (skipRatio > 1 && index % skipRatio > 0) || (index % skipRatio === 0 && index + skipRatio >= me.ticks.length);
					if (shouldSkip && !isLastTick || (label === undefined || label === null)) {
						return;
					}
					if (isHorizontal) {
						skipRatio = false;

						// Only calculate the skip ratio with the half width of longestRotateLabel if we got an actual rotation
						// See #2584
						if (isRotated) {
							longestRotatedLabel /= 2;
						}

						if ((longestRotatedLabel + optionTicks.autoSkipPadding) * me.ticks.length > (me.width - (me.paddingLeft + me.paddingRight))) {
							skipRatio = 1 + Math.floor(((longestRotatedLabel + optionTicks.autoSkipPadding) * me.ticks.length) / (me.width - (me.paddingLeft + me.paddingRight)));
						}

						// if they defined a max number of optionTicks,
						// increase skipRatio until that number is met
						if (maxTicks && me.ticks.length > maxTicks) {
							while (!skipRatio || me.ticks.length / (skipRatio || 1) > maxTicks) {
								if (!skipRatio) {
									skipRatio = 1;
								}
								skipRatio += 1;
							}
						}

						if (!useAutoskipper) {
							skipRatio = false;
						}
					}*/
					if (isHorizontal) {

					} else {
						if (index !== 0 && !isLastItem) {
							// Check to make sure we don't overlap the first tick, the last tick, or the
							// last displayed tick. If we overlap any of those we skip
							var top = itemToDraw.labelY - tickFontSize / 2;
							var bottom = itemToDraw.labelY + tickFontSize / 2;

							if (Math.round(top - firstLabelRect.bottom) < autoSkipPadding ||
								Math.round(lastLabelRect.top - bottom) < autoSkipPadding || 
								(lastDisplayedTick && Math.round(top - lastDisplayedLabelRect.bottom) < autoSkipPadding)) {
								display = false;
							}

							if (display) {
								// we are displaying, so cache last visible index and rect
								lastDisplayedTick = index;
								lastDisplayedLabelRect = itemToDraw.labelRect;
							}
						}
					}

					console.log(display);
					return display;
				});
			}

			// Draw all of the tick labels, tick marks, and grid lines at the correct places
			helpers.each(itemsToDraw, function(itemToDraw) {
				if (gridLines.display) {
					context.save();
					context.lineWidth = itemToDraw.glWidth;
					context.strokeStyle = itemToDraw.glColor;
					if (context.setLineDash) {
						context.setLineDash(itemToDraw.glBorderDash);
						context.lineDashOffset = itemToDraw.glBorderDashOffset;
					}

					context.beginPath();

					if (gridLines.drawTicks) {
						context.moveTo(itemToDraw.tx1, itemToDraw.ty1);
						context.lineTo(itemToDraw.tx2, itemToDraw.ty2);
					}

					if (gridLines.drawOnChartArea) {
						context.moveTo(itemToDraw.x1, itemToDraw.y1);
						context.lineTo(itemToDraw.x2, itemToDraw.y2);
					}

					context.stroke();
					context.restore();
				}

				if (optionTicks.display) {
					context.save();
					context.translate(itemToDraw.labelX, itemToDraw.labelY);
					context.rotate(itemToDraw.rotation);
					context.font = tickLabelFont;
					context.textBaseline = itemToDraw.textBaseline;
					context.textAlign = itemToDraw.textAlign;

					var label = itemToDraw.label;
					if (helpers.isArray(label)) {
						for (var i = 0, y = -(label.length - 1)*tickFontSize*0.75; i < label.length; ++i) {
							// We just make sure the multiline element is a string here..
							context.fillText('' + label[i], 0, y);
							// apply same lineSpacing as calculated @ L#320
							y += (tickFontSize * 1.5);
						}
					} else {
						context.fillText(label, 0, 0);
					}
					context.restore();
				}
			});

			if (scaleLabel.display) {
				// Draw the scale label
				var scaleLabelX;
				var scaleLabelY;
				var rotation = 0;

				if (isHorizontal) {
					scaleLabelX = me.left + ((me.right - me.left) / 2); // midpoint of the width
					scaleLabelY = options.position === 'bottom' ? me.bottom - (scaleLabelFontSize / 2) : me.top + (scaleLabelFontSize / 2);
				} else {
					var isLeft = options.position === 'left';
					scaleLabelX = isLeft ? me.left + (scaleLabelFontSize / 2) : me.right - (scaleLabelFontSize / 2);
					scaleLabelY = me.top + ((me.bottom - me.top) / 2);
					rotation = isLeft ? -0.5 * Math.PI : 0.5 * Math.PI;
				}

				context.save();
				context.translate(scaleLabelX, scaleLabelY);
				context.rotate(rotation);
				context.textAlign = 'center';
				context.textBaseline = 'middle';
				context.fillStyle = scaleLabelFontColor; // render in correct colour
				context.font = scaleLabelFont;
				context.fillText(scaleLabel.labelString, 0, 0);
				context.restore();
			}

			if (gridLines.drawBorder) {
				// Draw the line at the edge of the axis
				context.lineWidth = helpers.getValueAtIndexOrDefault(gridLines.lineWidth, 0);
				context.strokeStyle = helpers.getValueAtIndexOrDefault(gridLines.color, 0);
				var x1 = me.left,
					x2 = me.right,
					y1 = me.top,
					y2 = me.bottom;

				var aliasPixel = helpers.aliasPixel(context.lineWidth);
				if (isHorizontal) {
					y1 = y2 = options.position === 'top' ? me.bottom : me.top;
					y1 += aliasPixel;
					y2 += aliasPixel;
				} else {
					x1 = x2 = options.position === 'left' ? me.right : me.left;
					x1 += aliasPixel;
					x2 += aliasPixel;
				}

				context.beginPath();
				context.moveTo(x1, y1);
				context.lineTo(x2, y2);
				context.stroke();
			}
		}
	});
};<|MERGE_RESOLUTION|>--- conflicted
+++ resolved
@@ -531,11 +531,10 @@
 			context.fillStyle = tickFontColor;
 
 			var itemsToDraw = [];
-<<<<<<< HEAD
-			var xTickStart = options.position === "right" ? me.left : me.right - tl;
-			var xTickEnd = options.position === "right" ? me.left + tl : me.right;
-			var yTickStart = options.position === "bottom" ? me.top : me.bottom - tl;
-			var yTickEnd = options.position === "bottom" ? me.top + tl : me.bottom;
+			var xTickStart = options.position === 'right' ? me.left : me.right - tl;
+			var xTickEnd = options.position === 'right' ? me.left + tl : me.right;
+			var yTickStart = options.position === 'bottom' ? me.top : me.bottom - tl;
+			var yTickEnd = options.position === 'bottom' ? me.top + tl : me.bottom;
 			var tickAlignment = optionTicks.alignment;
 			var horizontalAlignmentForTickAlignment = {
 				start: 'left',
@@ -547,43 +546,6 @@
 				end: 'bottom',
 				center: 'middle'
 			};
-=======
-
-			if (isHorizontal) {
-				skipRatio = false;
-
-				// Only calculate the skip ratio with the half width of longestRotateLabel if we got an actual rotation
-				// See #2584
-				if (isRotated) {
-					longestRotatedLabel /= 2;
-				}
-
-				if ((longestRotatedLabel + optionTicks.autoSkipPadding) * me.ticks.length > (me.width - (me.paddingLeft + me.paddingRight))) {
-					skipRatio = 1 + Math.floor(((longestRotatedLabel + optionTicks.autoSkipPadding) * me.ticks.length) / (me.width - (me.paddingLeft + me.paddingRight)));
-				}
-
-				// if they defined a max number of optionTicks,
-				// increase skipRatio until that number is met
-				if (maxTicks && me.ticks.length > maxTicks) {
-					while (!skipRatio || me.ticks.length / (skipRatio || 1) > maxTicks) {
-						if (!skipRatio) {
-							skipRatio = 1;
-						}
-						skipRatio += 1;
-					}
-				}
-
-				if (!useAutoskipper) {
-					skipRatio = false;
-				}
-			}
-
-
-			var xTickStart = options.position === 'right' ? me.left : me.right - tl;
-			var xTickEnd = options.position === 'right' ? me.left + tl : me.right;
-			var yTickStart = options.position === 'bottom' ? me.top : me.bottom - tl;
-			var yTickEnd = options.position === 'bottom' ? me.top + tl : me.bottom;
->>>>>>> 80bd08be
 
 			helpers.each(me.ticks, function(label, index) {
 				// If the callback returned a null or undefined value, do not draw this line
@@ -591,7 +553,9 @@
 					return;
 				}
 
-				var lineWidth, lineColor;
+				var lineWidth;
+				var lineColor;
+
 				if (index === (typeof me.zeroLineIndex !== 'undefined' ? me.zeroLineIndex : 0)) {
 					// Draw the first index specially
 					lineWidth = gridLines.zeroLineWidth;
@@ -603,7 +567,6 @@
 
 				// Common properties
 				var tx1, ty1, tx2, ty2, x1, y1, x2, y2, labelX, labelY;
-<<<<<<< HEAD
 				var textAlign, textBaseline = 'middle';
 				var labelRect = {
 					left: 0,
@@ -611,10 +574,6 @@
 					right: 0,
 					bottom: 0
 				};
-=======
-				var textAlign = 'middle';
-				var textBaseline = 'middle';
->>>>>>> 80bd08be
 
 				if (isHorizontal) {
 					if (!isRotated) {
@@ -728,8 +687,8 @@
 			if (optionTicks.autoSkip && itemsToDraw.length) {
 				var lastDisplayedTick = 0;
 				var autoSkipPadding = optionTicks.autoSkipPadding;
-				var firstLabelRect = itemsToDraw[0].labelRect, 
-					lastLabelRect = itemsToDraw[itemsToDraw.length - 1].labelRect, 
+				var firstLabelRect = itemsToDraw[0].labelRect,
+					lastLabelRect = itemsToDraw[itemsToDraw.length - 1].labelRect,
 					lastDisplayedLabelRect;
 
 				itemsToDraw = itemsToDraw.filter(function(itemToDraw, index) {
@@ -779,7 +738,7 @@
 							var bottom = itemToDraw.labelY + tickFontSize / 2;
 
 							if (Math.round(top - firstLabelRect.bottom) < autoSkipPadding ||
-								Math.round(lastLabelRect.top - bottom) < autoSkipPadding || 
+								Math.round(lastLabelRect.top - bottom) < autoSkipPadding ||
 								(lastDisplayedTick && Math.round(top - lastDisplayedLabelRect.bottom) < autoSkipPadding)) {
 								display = false;
 							}
@@ -792,7 +751,6 @@
 						}
 					}
 
-					console.log(display);
 					return display;
 				});
 			}
