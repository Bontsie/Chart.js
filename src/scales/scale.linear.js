(function() {
	"use strict";

	var root = this,
		Chart = root.Chart,
		helpers = Chart.helpers;

	var defaultConfig = {
		position: "left",
		ticks: {
			callback: function(tickValue, index, ticks) {
				var delta = ticks[1] - ticks[0];

				// If we have a number like 2.5 as the delta, figure out how many decimal places we need
				if (Math.abs(delta) > 1) {
					if (tickValue !== Math.floor(tickValue)) {
						// not an integer
						delta = tickValue - Math.floor(tickValue);
					}
				}

				var logDelta = helpers.log10(Math.abs(delta));
				var tickString = '';

				if (tickValue !== 0) {
					var numDecimal = -1 * Math.floor(logDelta);
					numDecimal = Math.max(Math.min(numDecimal, 20), 0); // toFixed has a max of 20 decimal places
					tickString = tickValue.toFixed(numDecimal);
				} else {
					tickString = '0'; // never show decimal places for 0
				}

				return tickString;
			}
		}
	};

	var LinearScale = Chart.Scale.extend({
		determineDataLimits: function() {
			// First Calculate the range
			this.min = null;
			this.max = null;

			if (this.options.stacked) {
				var valuesPerType = {};
				var hasPositiveValues = false;
				var hasNegativeValues = false;

				helpers.each(this.chart.data.datasets, function(dataset) {
					if (valuesPerType[dataset.type] === undefined) {
						valuesPerType[dataset.type] = {
							positiveValues: [],
							negativeValues: [],
						};
					}

					// Store these per type
					var positiveValues = valuesPerType[dataset.type].positiveValues;
					var negativeValues = valuesPerType[dataset.type].negativeValues;

					if (helpers.isDatasetVisible(dataset) && (this.isHorizontal() ? dataset.xAxisID === this.id : dataset.yAxisID === this.id)) {
						helpers.each(dataset.data, function(rawValue, index) {

							var value = +this.getRightValue(rawValue);
							if (isNaN(value)) {
								return;
							}

							positiveValues[index] = positiveValues[index] || 0;
							negativeValues[index] = negativeValues[index] || 0;

							if (this.options.relativePoints) {
								positiveValues[index] = 100;
							} else {
								if (value < 0) {
									hasNegativeValues = true;
									negativeValues[index] += value;
								} else {
									hasPositiveValues = true;
									positiveValues[index] += value;
								}
							}
						}, this);
					}
				}, this);

				helpers.each(valuesPerType, function(valuesForType) {
					var values = valuesForType.positiveValues.concat(valuesForType.negativeValues);
					var minVal = helpers.min(values);
					var maxVal = helpers.max(values)
					this.min = this.min === null ? minVal : Math.min(this.min, minVal);
					this.max = this.max === null ? maxVal : Math.max(this.max, maxVal);
				}, this);

			} else {
				helpers.each(this.chart.data.datasets, function(dataset) {
					if (helpers.isDatasetVisible(dataset) && (this.isHorizontal() ? dataset.xAxisID === this.id : dataset.yAxisID === this.id)) {
						helpers.each(dataset.data, function(rawValue, index) {
							var value = +this.getRightValue(rawValue);
							if (isNaN(value)) {
								return;
							}

							if (this.min === null) {
								this.min = value;
							} else if (value < this.min) {
								this.min = value;
							}

							if (this.max === null) {
								this.max = value;
							} else if (value > this.max) {
								this.max = value;
							}
						}, this);
					}
				}, this);
			}

<<<<<<< HEAD
			// Then calulate the ticks
			this.ticks = [];

			// Figure out what the max number of ticks we can support it is based on the size of
			// the axis area. For now, we say that the minimum tick spacing in pixels must be 50
			// We also limit the maximum number of ticks to 11 which gives a nice 10 squares on 
			// the graph

			var maxTicks;

			if (this.isHorizontal()) {
				maxTicks = Math.min(this.options.ticks.maxTicksLimit ? this.options.ticks.maxTicksLimit : 11,
					Math.ceil(this.width / 50));
			} else {
				// The factor of 2 used to scale the font size has been experimentally determined.
				maxTicks = Math.min(this.options.ticks.maxTicksLimit ? this.options.ticks.maxTicksLimit : 11,
					Math.ceil(this.height / (2 * this.options.ticks.fontSize)));
			}

			// Make sure we always have at least 2 ticks 
			maxTicks = Math.max(2, maxTicks);

			// To get a "nice" value for the tick spacing, we will use the appropriately named 
			// "nice number" algorithm. See http://stackoverflow.com/questions/8506881/nice-label-algorithm-for-charts-with-minimum-ticks
			// for details.

=======
>>>>>>> eb7241cb
			// If we are forcing it to begin at 0, but 0 will already be rendered on the chart,
			// do nothing since that would make the chart weird. If the user really wants a weird chart
			// axis, they can manually override it
			if (this.options.ticks.beginAtZero) {
				var minSign = helpers.sign(this.min);
				var maxSign = helpers.sign(this.max);

				if (minSign < 0 && maxSign < 0) {
					// move the top up to 0
					this.max = 0;
				} else if (minSign > 0 && maxSign > 0) {
					// move the botttom down to 0
					this.min = 0;
				}
			}

<<<<<<< HEAD

			if (this.options.ticks.suggestedMin) {
=======
			if (this.options.ticks.min !== undefined) {
				this.min = this.options.ticks.min;
			} else if (this.options.ticks.suggestedMin !== undefined) {
>>>>>>> eb7241cb
				this.min = Math.min(this.min, this.options.ticks.suggestedMin);
			}

			if (this.options.ticks.max !== undefined) {
				this.max = this.options.ticks.max;
			} else if (this.options.ticks.suggestedMax !== undefined) {
				this.max = Math.max(this.max, this.options.ticks.suggestedMax);
			}

			if (this.min === this.max) {
				this.min--;
				this.max++;
			}
		},
		buildTicks: function() {

			// Then calulate the ticks
			this.ticks = [];

			// Figure out what the max number of ticks we can support it is based on the size of
			// the axis area. For now, we say that the minimum tick spacing in pixels must be 50
			// We also limit the maximum number of ticks to 11 which gives a nice 10 squares on 
			// the graph

			var maxTicks;

			if (this.isHorizontal()) {
				maxTicks = Math.min(this.options.ticks.maxTicksLimit ? this.options.ticks.maxTicksLimit : 11,
				                    Math.ceil(this.width / 50));
			} else {
				// The factor of 2 used to scale the font size has been experimentally determined.
				maxTicks = Math.min(this.options.ticks.maxTicksLimit ? this.options.ticks.maxTicksLimit : 11,
				                    Math.ceil(this.height / (2 * this.options.ticks.fontSize)));
			}

			// Make sure we always have at least 2 ticks 
			maxTicks = Math.max(2, maxTicks);

			// To get a "nice" value for the tick spacing, we will use the appropriately named 
			// "nice number" algorithm. See http://stackoverflow.com/questions/8506881/nice-label-algorithm-for-charts-with-minimum-ticks
			// for details.

			if (this.options.ticks.fixedStepSize && this.options.ticks.fixedStepSize > 0) {
				var j = this.min;
				while (j <= this.max) {
					this.ticks.push(j);
					j += this.options.ticks.fixedStepSize;
				}
			} else {
				var niceRange = helpers.niceNum(this.max - this.min, false);
				var spacing = helpers.niceNum(niceRange / (maxTicks - 1), true);
				var niceMin = Math.floor(this.min / spacing) * spacing;
				var niceMax = Math.ceil(this.max / spacing) * spacing;

<<<<<<< HEAD
				var numSpaces = Math.ceil((niceMax - niceMin) / spacing);

				// Put the values into the ticks array
				for (var j = 0; j <= numSpaces; ++j) {
					this.ticks.push(niceMin + (j * spacing));
				}
=======
			var numSpaces = (niceMax - niceMin) / spacing;
			// If very close to our rounded value, use it. 
			if (helpers.almostEquals(numSpaces, Math.round(numSpaces), spacing / 1000)) {
				numSpaces = Math.round(numSpaces);
			} else {
				numSpaces = Math.ceil(numSpaces);
			}

			// Put the values into the ticks array
			this.ticks.push(this.options.ticks.min !== undefined ? this.options.ticks.min : niceMin);
			for (var j = 1; j < numSpaces; ++j) {
				this.ticks.push(niceMin + (j * spacing));
>>>>>>> eb7241cb
			}
			this.ticks.push(this.options.ticks.max !== undefined ? this.options.ticks.max : niceMax);

			if (this.options.position == "left" || this.options.position == "right") {
				// We are in a vertical orientation. The top value is the highest. So reverse the array
				this.ticks.reverse();
			}

			// At this point, we need to update our max and min given the tick values since we have expanded the
			// range of the scale
			this.max = helpers.max(this.ticks);
			this.min = helpers.min(this.ticks);

			if (this.options.ticks.reverse) {
				this.ticks.reverse();

				this.start = this.max;
				this.end = this.min;
			} else {
				this.start = this.min;
				this.end = this.max;
			}

			this.ticksAsNumbers = this.ticks.slice(); // do after we potentially reverse the ticks
			this.zeroLineIndex = this.ticks.indexOf(0);
		},
		getLabelForIndex: function(index, datasetIndex) {
			return +this.getRightValue(this.chart.data.datasets[datasetIndex].data[index]);
		},
		// Utils
		getPixelForValue: function(value, index, datasetIndex, includeOffset) {
			// This must be called after fit has been run so that 
			//      this.left, this.top, this.right, and this.bottom have been defined
			var rightValue = +this.getRightValue(value);
			var pixel;
			var range = this.end - this.start;

			if (this.isHorizontal()) {
				var innerWidth = this.width - (this.paddingLeft + this.paddingRight);
				pixel = this.left + (innerWidth / range * (rightValue - this.start));
				return Math.round(pixel + this.paddingLeft);
			} else {
				var innerHeight = this.height - (this.paddingTop + this.paddingBottom);
				pixel = (this.bottom - this.paddingBottom) - (innerHeight / range * (rightValue - this.start));
				return Math.round(pixel);
			}
		},
		getPixelForTick: function(index, includeOffset) {
			return this.getPixelForValue(this.ticksAsNumbers[index], null, null, includeOffset);
		},
	});
	Chart.scaleService.registerScaleType("linear", LinearScale, defaultConfig);

}).call(this);<|MERGE_RESOLUTION|>--- conflicted
+++ resolved
@@ -117,35 +117,6 @@
 				}, this);
 			}
 
-<<<<<<< HEAD
-			// Then calulate the ticks
-			this.ticks = [];
-
-			// Figure out what the max number of ticks we can support it is based on the size of
-			// the axis area. For now, we say that the minimum tick spacing in pixels must be 50
-			// We also limit the maximum number of ticks to 11 which gives a nice 10 squares on 
-			// the graph
-
-			var maxTicks;
-
-			if (this.isHorizontal()) {
-				maxTicks = Math.min(this.options.ticks.maxTicksLimit ? this.options.ticks.maxTicksLimit : 11,
-					Math.ceil(this.width / 50));
-			} else {
-				// The factor of 2 used to scale the font size has been experimentally determined.
-				maxTicks = Math.min(this.options.ticks.maxTicksLimit ? this.options.ticks.maxTicksLimit : 11,
-					Math.ceil(this.height / (2 * this.options.ticks.fontSize)));
-			}
-
-			// Make sure we always have at least 2 ticks 
-			maxTicks = Math.max(2, maxTicks);
-
-			// To get a "nice" value for the tick spacing, we will use the appropriately named 
-			// "nice number" algorithm. See http://stackoverflow.com/questions/8506881/nice-label-algorithm-for-charts-with-minimum-ticks
-			// for details.
-
-=======
->>>>>>> eb7241cb
 			// If we are forcing it to begin at 0, but 0 will already be rendered on the chart,
 			// do nothing since that would make the chart weird. If the user really wants a weird chart
 			// axis, they can manually override it
@@ -162,14 +133,9 @@
 				}
 			}
 
-<<<<<<< HEAD
-
-			if (this.options.ticks.suggestedMin) {
-=======
 			if (this.options.ticks.min !== undefined) {
 				this.min = this.options.ticks.min;
 			} else if (this.options.ticks.suggestedMin !== undefined) {
->>>>>>> eb7241cb
 				this.min = Math.min(this.min, this.options.ticks.suggestedMin);
 			}
 
@@ -198,11 +164,11 @@
 
 			if (this.isHorizontal()) {
 				maxTicks = Math.min(this.options.ticks.maxTicksLimit ? this.options.ticks.maxTicksLimit : 11,
-				                    Math.ceil(this.width / 50));
+					Math.ceil(this.width / 50));
 			} else {
 				// The factor of 2 used to scale the font size has been experimentally determined.
 				maxTicks = Math.min(this.options.ticks.maxTicksLimit ? this.options.ticks.maxTicksLimit : 11,
-				                    Math.ceil(this.height / (2 * this.options.ticks.fontSize)));
+					Math.ceil(this.height / (2 * this.options.ticks.fontSize)));
 			}
 
 			// Make sure we always have at least 2 ticks 
@@ -212,27 +178,18 @@
 			// "nice number" algorithm. See http://stackoverflow.com/questions/8506881/nice-label-algorithm-for-charts-with-minimum-ticks
 			// for details.
 
-			if (this.options.ticks.fixedStepSize && this.options.ticks.fixedStepSize > 0) {
-				var j = this.min;
-				while (j <= this.max) {
-					this.ticks.push(j);
-					j += this.options.ticks.fixedStepSize;
-				}
+			var spacing;
+			var fixedStepSizeSet = this.options.ticks.fixedStepSize && this.options.ticks.fixedStepSize > 0;
+			if (fixedStepSizeSet) {
+				spacing = this.options.ticks.fixedStepSize;
 			} else {
 				var niceRange = helpers.niceNum(this.max - this.min, false);
-				var spacing = helpers.niceNum(niceRange / (maxTicks - 1), true);
-				var niceMin = Math.floor(this.min / spacing) * spacing;
-				var niceMax = Math.ceil(this.max / spacing) * spacing;
-
-<<<<<<< HEAD
-				var numSpaces = Math.ceil((niceMax - niceMin) / spacing);
-
-				// Put the values into the ticks array
-				for (var j = 0; j <= numSpaces; ++j) {
-					this.ticks.push(niceMin + (j * spacing));
-				}
-=======
+				spacing = helpers.niceNum(niceRange / (maxTicks - 1), true);
+			}
+			var niceMin = Math.floor(this.min / spacing) * spacing;
+			var niceMax = Math.ceil(this.max / spacing) * spacing;
 			var numSpaces = (niceMax - niceMin) / spacing;
+
 			// If very close to our rounded value, use it. 
 			if (helpers.almostEquals(numSpaces, Math.round(numSpaces), spacing / 1000)) {
 				numSpaces = Math.round(numSpaces);
@@ -244,7 +201,6 @@
 			this.ticks.push(this.options.ticks.min !== undefined ? this.options.ticks.min : niceMin);
 			for (var j = 1; j < numSpaces; ++j) {
 				this.ticks.push(niceMin + (j * spacing));
->>>>>>> eb7241cb
 			}
 			this.ticks.push(this.options.ticks.max !== undefined ? this.options.ticks.max : niceMax);
 
