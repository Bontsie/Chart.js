--- conflicted
+++ resolved
@@ -3,8 +3,25 @@
 	var chartInstance;
 
 	beforeEach(function() {
-<<<<<<< HEAD
 		window.addDefaultMatchers(jasmine);
+
+		// Need a time matcher for getValueFromPixel
+		jasmine.addMatchers({
+			toBeCloseToTime: function() {
+				return {
+					compare: function(actual, expected) {
+						var result = false;
+
+						var diff = actual.diff(expected.value, expected.unit, true);
+						result = Math.abs(diff) < 0.3;
+
+						return {
+							pass: result
+						};
+					}
+				}
+			}
+		});
 	});
 
 	afterEach(function() {
@@ -12,40 +29,6 @@
 		{
 			releaseChart(chartInstance);
 		}
-=======
-		jasmine.addMatchers({
-			toEqualOneOf: function() {
-				return {
-					compare: function(actual, expecteds) {
-						var result = false;
-						for (var i = 0, l = expecteds.length; i < l; i++) {
-							if (actual === expecteds[i]) {
-								result = true;
-								break;
-							}
-						}
-						return {
-							pass: result
-						};
-					}
-				};
-			},
-			toBeCloseToTime: function() {
-				return {
-					compare: function(actual, expected) {
-						var result = false;
-
-						var diff = actual.diff(expected.value, expected.unit, true);
-						result = Math.abs(diff) < 0.25;
-
-						return {
-							pass: result
-						};
-					}
-				}
-			}
-		});
->>>>>>> f613ad5c
 	});
 
 	it('Should load moment.js as a dependency', function() {
@@ -372,55 +355,17 @@
 
 		var xScale = chartInstance.scales.xScale0;
 
-<<<<<<< HEAD
 		expect(xScale.getPixelForValue('', 0, 0)).toBeCloseToPixel(78);
 		expect(xScale.getPixelForValue('', 6, 0)).toBeCloseToPixel(466);
-=======
-		expect(scale.getPixelForValue('', 0, 0)).toBe(81);
-
-		// For some reason this passes in Chrome on Windows but fails elsewhere. Seems like a moment issue
-		/*expect(scale.getValueForPixel(81)).toBeCloseToTime({
-			value: moment(mockData.labels[0]),
+
+		expect(xScale.getValueForPixel(78)).toBeCloseToTime({
+			value: moment(chartInstance.data.labels[0]),
 			unit: 'hour'
-		});*/
-
-		expect(scale.getPixelForValue('', 6, 0)).toBe(323);
-		/*expect(scale.getValueForPixel(323)).toBeCloseToTime({
-			value: moment(mockData.labels[6]),
+		});
+		expect(xScale.getValueForPixel(466)).toBeCloseToTime({
+			value: moment(chartInstance.data.labels[6]),
 			unit: 'hour'
-		});*/
-
-		var verticalScaleConfig = Chart.helpers.clone(Chart.scaleService.getScaleDefaults('time'));
-		verticalScaleConfig.position = "left";
-
-		var verticalScale = new Constructor({
-			ctx: mockContext,
-			options: verticalScaleConfig,
-			chart: {
-				data: mockData
-			},
-			id: scaleID
-		});
-		verticalScale.update(50, 400);
-		expect(verticalScale.width).toBe(50);
-		expect(verticalScale.height).toBe(400);
-		verticalScale.top = 0;
-		verticalScale.left = 0;
-		verticalScale.right = 50;
-		verticalScale.bottom = 400;
-
-		expect(verticalScale.getPixelForValue('', 0, 0)).toBe(38);
-		/*expect(verticalScale.getValueForPixel(38)).toBeCloseToTime({
-			value: moment(mockData.labels[0]),
-			unit: 'hour'
-		});*/
-
-		expect(verticalScale.getPixelForValue('', 6, 0)).toBe(375);
-		/*expect(verticalScale.getValueForPixel(375)).toBeCloseToTime({
-			value: moment(mockData.labels[6]),
-			unit: 'hour'
-		});*/
->>>>>>> f613ad5c
+		});
 	});
 
 	it('should get the correct label for a data value', function() {
